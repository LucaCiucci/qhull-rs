use std::{cell::{RefCell, UnsafeCell}, marker::PhantomData, ptr};

use crate::{
    helpers::{collect_coords, CollectedCoords},
    io_buffers::IOBuffers,
    sys, Qh, QhError,
};

type QhConfigurator = Box<dyn for<'b> Fn(&'b mut Qh) -> Result<(), QhError<'b>> + 'static>;

#[derive(Debug)]
#[derive(thiserror::Error)]
pub enum InvalidStringError {
    #[error(transparent)]
    NulError(#[from] std::ffi::NulError),
    #[error("string is too long ({actual_length}), max length is {max_length} for {field}")]
    TooLong {
        field: &'static str,
        max_length: usize,
        actual_length: usize,
    },
}

/// Builder for a Qhull instance
///
/// # Example
/// ```
/// # use qhull::*;
/// let mut points = [
///    0.0, 0.0,
///    1.0, 0.0,
///    0.0, 1.0,
///    0.25, 0.25,
/// ];
///
/// let qh = QhBuilder::default()
///     .build(2, &mut points)
///     .unwrap();
///
/// assert_eq!(qh.num_facets(), 3);
/// ```
#[must_use]
pub struct QhBuilder {
    dim: Option<usize>,
    capture_stdout: bool,
    capture_stderr: bool,
    compute: bool,
    check_output: bool,
    check_points: bool,
    configs: Vec<QhConfigurator>,
}

/// Default settings:
/// * No [dimension hint](QhBuilder::dim)
/// * [stdout](QhBuilder::capture_stdout) is not captured
/// * [stderr](QhBuilder::capture_stderr) is captured
/// * [compute](QhBuilder::compute) is `true`
impl Default for QhBuilder {
    fn default() -> Self {
        Self {
            dim: None,
            capture_stdout: false,
            capture_stderr: true,
            compute: true,
            check_output: false,
            check_points: false,
            configs: Vec::new(),
        }
    }
}

impl QhBuilder {
    /// Sets a dimension hint for the data
    ///
    /// This is useful when you want to **assert** that the data
    /// has the correct dimensionality before building the Qhull instance.
    ///
    /// This build will panic if the dimensionality of the data does not match the hint.
    pub fn dim(mut self, dim: usize) -> Self {
        assert!(dim > 0, "dim must be > 0");
        self.dim = Some(dim);
        self
    }

    /// Capture stdout
    ///
    /// When enabled, the output of the qhull library will be captured instead of printed to the console.
    pub fn capture_stdout(mut self, capture: bool) -> Self {
        self.capture_stdout = capture;
        self
    }

    /// Capture stderr
    ///
    /// When enabled, the error output of the qhull library will be captured instead of printed to the console.
    pub fn capture_stderr(mut self, capture: bool) -> Self {
        self.capture_stderr = capture;
        self
    }

    /// Set whether to compute the hull when building the Qhull instance
    ///
    /// When enabled, [`Qh::compute`] and [`Qh::prepare_output`] will be called.
    /// When disabled, you will have to call this method manually.
    ///
    /// # Example
    /// ```
    /// # use qhull::*;
    /// let points = [
    ///     [0.0, 0.0],
    ///     [1.0, 0.0],
    ///     [0.0, 1.0],
    ///     [0.25, 0.25],
    /// ];
    /// let qh = QhBuilder::default()
    ///     .compute(true) // this is the default
    ///     .build_from_iter(points)
    ///     .unwrap();
    /// assert_eq!(qh.num_facets(), 3);
    ///
    /// let mut qh = QhBuilder::default()
    ///     .compute(false)
    ///     .build_from_iter(points)
    ///     .unwrap();
    /// assert_eq!(qh.num_facets(), 0);
    /// qh.compute().unwrap();
    /// assert_eq!(qh.num_facets(), 3);
    /// ```
    pub fn compute(mut self, compute: bool) -> Self {
        self.compute = compute;
        self
    }

    /// Set whether to check the output when building the Qhull instance
    ///
    /// When enabled, [`Qh::check_output`] will be called after computing the hull.  
    /// If [`compute`](QhBuilder::compute) is disabled, this setting will have no effect.
    pub fn check_output(mut self, check: bool) -> Self {
        self.check_output = check;
        self
    }

    /// Set whether to check the points when building the Qhull instance
    ///
    /// When enabled, [`Qh::check_points`] will be called after computing the hull.
    /// If [`compute`](QhBuilder::compute) is disabled, this setting will have no effect.
    pub fn check_points(mut self, check: bool) -> Self {
        self.check_points = check;
        self
    }

    /// Build a Qhull instance
    ///
    /// # Example
    /// ```
    /// # use qhull::*;
    /// let mut points = [
    ///    0.0, 0.0,
    ///    1.0, 0.0,
    ///    0.0, 1.0,
    ///    0.25, 0.25,
    /// ];
    ///
    /// let qh = QhBuilder::default()
    ///     .build(2, &mut points).unwrap();
    ///
    /// assert_eq!(qh.num_facets(), 3);
    /// ```
    ///
    /// # Panics
    /// * If the number of points is not divisible by the dimension
    /// * If the dimensionality of the points does not match the hint
    /// * Cannot create a temporary file for capturing stdout or stderr
    pub fn build(self, dim: usize, points: &mut [f64]) -> Result<Qh, QhError> {
        if let Some(dim_hint) = self.dim {
            assert_eq!(
                dim, dim_hint,
                "data dimensionality does not match hint that was given with QhBuilder::dim"
            );
        }

        assert_eq!(points.len() % dim, 0, "points.len() % dim != 0");
        let num_points = points.len() / dim;

        unsafe {
            let mut qh: sys::qhT = std::mem::zeroed();
            let buffers = IOBuffers::new(self.capture_stdout, self.capture_stderr);

            // Note: this function cannot be called
            // inside of a try
            sys::qh_init_A(
                &mut qh,
                buffers.in_file(),
                buffers.out_file(),
                buffers.err_file(),
                0,
                ptr::null_mut(),
            );

            let mut qh = Qh {
                qh: UnsafeCell::new(qh),
                coords_holder: None,
                dim,
                buffers: RefCell::new(buffers),
                owned_values: Default::default(),
                phantom: PhantomData,
            };

            for config in self.configs {
                config(&mut qh).map_err(|e| e.into_static())?;
            }

            Qh::try_on_qh_mut(&mut qh, |qh| {
                sys::qh_init_B(
                    qh,
                    points.as_ptr() as *mut f64,
                    num_points as _,
                    dim as _,
                    false as _,
                );
            })
            .map_err(|e| e.into_static())?;

            if self.compute {
                qh.compute().map_err(|e| e.into_static())?;
                if self.check_output {
                    qh.check_output().map_err(|e| e.into_static())?;
                }
                qh.prepare_output().map_err(|e| e.into_static())?;
                if self.check_points {
                    qh.check_points().map_err(|e| e.into_static())?;
                }
            }

            Ok(qh)
        }
    }

    /// Build a Qhull instance with managed points
    ///
    /// This is useful when you want to keep the points alive
    /// for the lifetime of the Qhull instance.
    ///
    /// # Example
    /// ```
    /// # use qhull::*;
    ///
    /// let qh = QhBuilder::default()
    ///     .build_managed(2, vec![
    ///         0.0, 0.0,
    ///         1.0, 0.0,
    ///         0.0, 1.0,
    ///         0.25, 0.25,
    ///     ]).unwrap();
    ///
    /// assert_eq!(qh.num_facets(), 3);
    /// ```
    pub fn build_managed(
        self,
        dim: usize,
        points: impl ToOwned<Owned = Vec<f64>>,
    ) -> Result<Qh<'static>, QhError<'static>> {
        let mut points = points.to_owned();
        let points_ptr = points.as_mut_ptr();
        let mut qh: Qh<'static> = self.build(dim, unsafe {
            std::slice::from_raw_parts_mut(points_ptr, points.len())
        })?;
        assert!(qh.coords_holder.is_none());
        qh.coords_holder = Some(points);
        Ok(qh)
    }

    /// Build a Qhull instance from an iterator of points
    ///
    /// # Example
    /// ```
    /// # use qhull::*;
    /// let qh = QhBuilder::default()
    ///     .build_from_iter([
    ///         [0.0, 0.0],
    ///         [1.0, 0.0],
    ///         [0.0, 1.0],
    ///         [0.25, 0.25],
    ///     ]).unwrap();
    ///
    /// assert_eq!(qh.num_facets(), 3);
    /// ```
    pub fn build_from_iter<I>(
        self,
        points: impl IntoIterator<Item = I>,
    ) -> Result<Qh<'static>, QhError<'static>>
    where
        I: IntoIterator<Item = f64>,
    {
        let CollectedCoords {
            coords,
            count: _,
            dim,
        } = collect_coords(points);
        self.build_managed(dim, coords)
    }

    /// Configure the qhull instance with a closure
    ///
    /// # Safety
    /// * closure must not panic
    /// * closure shall not invalidate the qhull instance
    /// * closure shall not keep references to the qhull instance
    /// * closure shall not initialize the qhull instance
    /// * closure shall not modify the error handling state of the qhull instance
    ///
    /// # Example
    /// ```
    /// # use qhull::*;
    /// let builder = unsafe {
    ///     QhBuilder::default()
    ///         .with_configure(|qh| {
    ///             Qh::try_on_qh_mut(qh, |qh| {
    ///                 (*qh).DELAUNAY = true as _;
    ///             })
    ///         });
    /// };
    /// ```
    pub unsafe fn with_configure(
        mut self,
        configurator: impl for<'a> Fn(&'a mut Qh) -> Result<(), QhError<'a>> + 'static,
    ) -> Self {
        self.configs.push(Box::new(configurator));
        self
    }

    // TODO args and checkflags
}

// https://doc.rust-lang.org/book/ch03-02-data-types.html

macro_rules! add_setting {
    ($(
        $(#[$meta:meta])*
        $class:ident $($unsafe:ident)? ($($ty:tt)*) $setter:ident => $qhull_name:ident $($orig_doc:literal)?,
    )*) => {
        /// Raw settings
        ///
        /// Methods to set options that have a direct mapping to the qhull library.
        ///
        /// Some methods may invalidate the qhull instance if used incorrectly, they are marked as `unsafe`.
        impl QhBuilder {
            $(
                add_setting! {
                    $(#[$meta])*
                    $class $($unsafe)? ($($ty)*) $setter => $qhull_name $($orig_doc)?
                }
            )*
        }
    };
    (
        basic documentation: $setter:ident => $qhull_name:ident: $(#[$meta:meta])* $($orig_doc:literal)?
    ) => {
        concat!(
            "setter for [`", stringify!($qhull_name), "`](crate::sys::qhT::", stringify!($qhull_name), ")",
            "\n\n",
            $(
                concat!("Original documentation:\n> <em>", $orig_doc, "</em>\n"),
            )?
            "\n\n",
        )
    };
    (
        safety documentation: unsafe
    ) => {
        "# Safety
* This setting in unsafe because it can lead to undefined behavior if used incorrectly.

"
    };
    (
        safety documentation:
    ) => { "\n\n" };
    (
        $(#[$meta:meta])*
        scalar $($unsafe:ident)? ($ty:ident) $setter:ident => $qhull_name:ident $($orig_doc:literal)?
    ) => {
        #[doc = add_setting!(basic documentation: $setter => $qhull_name: $($orig_doc)?)]
        $(#[$meta])*
        #[doc = add_setting!(safety documentation: $($unsafe)?)]
        pub $($unsafe)? fn $setter(mut self, $setter: type_mapping::$ty) -> Self {
            self = unsafe {
                self.with_configure(move |qh| {
                    Qh::try_on_qh_mut(qh, |qh| {
                        (*qh).$qhull_name = $setter as _;
                    })
                })
            };
            self
        }
    };
    (
        $(#[$meta:meta])*
        array $($unsafe:ident)? ($ty:ident[$N:expr]) $setter:ident => $qhull_name:ident $($orig_doc:literal)?
    ) => {
        #[doc = add_setting!(basic documentation: $setter => $qhull_name: $($orig_doc)?)]
        $(#[$meta])*
        #[doc = add_setting!(safety documentation: unsafe)]
        pub unsafe fn $setter(mut self, $setter: [type_mapping::$ty; $N]) -> Self {
            self = unsafe {
                self.with_configure(move |qh| {
                    Qh::try_on_qh_mut(qh, |qh| {
                        (*qh).$qhull_name = $setter;
                    })
                })
            };
            self
        }
    };
    (
        $(#[$meta:meta])*
        array_string $($unsafe:ident)? (char[$N:expr]) $setter:ident => $qhull_name:ident $($orig_doc:literal)?
    ) => {
        #[doc = add_setting!(basic documentation: $setter => $qhull_name: $($orig_doc)?)]
        $(#[$meta])*
        #[doc = add_setting!(safety documentation: unsafe)]
<<<<<<< HEAD
        pub unsafe fn $setter(mut self, $setter: &str) -> Result<Self, InvalidStringError> { // or maybe QhError or something else?
=======
        pub fn $setter(mut self, $setter: &str) -> Result<Self, InvalidStringError> { // or maybe QhError or something else?
>>>>>>> 158b3b07
            let bytes = std::ffi::CString::new($setter)?
                .as_bytes_with_nul()
                .iter()
                .map(|&b| b as core::ffi::c_char)
                .collect::<Vec<_>>();
            if bytes.len() > $N {
                return Err(InvalidStringError::TooLong {
                    field: stringify!($setter),
                    max_length: $N,
                    actual_length: bytes.len(),
                });
            }
            self = unsafe {
                self.with_configure(move |qh| {
                    Qh::try_on_qh_mut(qh, |qh| {
                        (*qh).$qhull_name = [0; $N];
                        (*qh).$qhull_name[..bytes.len()].copy_from_slice(&bytes[..]);
                    })
                })
            };
            Ok(self)
        }
    };
    (
        $(#[$meta:meta])*
        dyn_string $($unsafe:ident)? (char*) $setter:ident => $qhull_name:ident $($orig_doc:literal)?
    ) => {
        #[doc = add_setting!(basic documentation: $setter => $qhull_name: $($orig_doc)?)]
        $(#[$meta])*
        #[doc = add_setting!(safety documentation: unsafe)]
<<<<<<< HEAD
        pub unsafe fn $setter(mut self, $setter: &str) -> Result<Self, InvalidStringError> { // or maybe QhError or something else?
=======
        pub fn $setter(mut self, $setter: &str) -> Result<Self, InvalidStringError> { // or maybe QhError or something else?
>>>>>>> 158b3b07
            let $setter = std::ffi::CString::new($setter)?;
            self = unsafe {
                self.with_configure(move |qh| {
                    let ptr = $setter.as_ptr();
                    qh.owned_values.$setter = Some($setter.clone());
                    Qh::try_on_qh_mut(qh, |qh| {
                        (*qh).$qhull_name = ptr as *mut _;
                    })
                })
            };
            Ok(self)
        }
    };
    (
        $(#[$meta:meta])*
        point $($unsafe:ident)? ($ty:ident*) $setter:ident => $qhull_name:ident $($orig_doc:literal)?
    ) => {
        #[doc = add_setting!(basic documentation: $setter => $qhull_name: $($orig_doc)?)]
        $(#[$meta])*
        #[doc = add_setting!(safety documentation: $($unsafe)?)]
        pub $($unsafe)? fn $setter(mut self, $setter: impl IntoIterator<Item = type_mapping::$ty>) -> Self {
            let dim = self.dim.expect(concat!("dimension hint is required for ", stringify!($setter), " setter"));
            let $setter = $setter.into_iter().collect::<Vec<_>>();
            assert_eq!($setter.len() % dim, 0, concat!("number of elements in ", stringify!($setter), " must be divisible by dim"));
            self = unsafe {
                self.with_configure(move |qh| {
                    let ptr = $setter.as_ptr();
                    qh.owned_values.$setter = Some($setter.clone());
                    Qh::try_on_qh_mut(qh, |qh| {
                        (*qh).$qhull_name = ptr as *mut _;
                    })
                })
            };
            self
        }
    };
}

add_setting!(
    scalar unsafe(boolT)  all_points => ALLpoints "true 'Qs' if search all points for initial simplex",
    scalar(boolT)  allow_short => ALLOWshort "true 'Qa' allow input with fewer or more points than coordinates",
    scalar(boolT)  allow_warning => ALLOWwarning "true 'Qw' if allow option warnings",
    scalar(boolT)  allow_wide => ALLOWwide "true 'Q12' if allow wide facets and wide dupridges, c.f. qh_WIDEmaxoutside",
    scalar(boolT)  angle_merge => ANGLEmerge "true 'Q1' if sort potential merges by type/angle instead of type/distance ",
    scalar(boolT)  approx_hull => APPROXhull "true 'Wn' if MINoutside set",
    scalar(realT)  min_outside => MINoutside "  Minimum distance for an outside point ('Wn' or 2*qh.MINvisible)",
    scalar(boolT)  annotate_output => ANNOTATEoutput "true 'Ta' if annotate output with message codes",
    scalar(boolT)  at_infinity => ATinfinity "true 'Qz' if point num_points-1 is \"at-infinity\" for improving precision in Delaunay triangulations",
    scalar(boolT)  avoid_old => AVOIDold "true 'Q4' if avoid old->new merges",
    scalar(boolT)  best_outside => BESToutside "true 'Qf' if partition points into best outsideset",
    scalar(boolT)  cdd_input => CDDinput "true 'Pc' if input uses CDD format (1.0/offset first)",
    scalar(boolT)  cdd_output => CDDoutput "true 'PC' if print normals in CDD format (offset first)",
    scalar(boolT)  check_duplicates => CHECKduplicates "true 'Q15' if qh_maybe_duplicateridges after each qh_mergefacet",
    scalar(boolT)  check_frequently => CHECKfrequently "true 'Tc' if checking frequently",
    scalar(realT)  premerge_cos => premerge_cos "'A-n'   cos_max when pre merging",
    scalar(realT)  postmerge_cos => postmerge_cos "'An'    cos_max when post merging",
    scalar(boolT)  delaunay => DELAUNAY "true 'd' or 'v' if computing DELAUNAY triangulation",
    scalar(boolT)  do_intersections => DOintersections "true 'Gh' if print hyperplane intersections",
    scalar(int)    drop_dim => DROPdim "drops dim 'GDn' for 4-d -> 3-d output",
    scalar(boolT)  flush_print => FLUSHprint "true 'Tf' if flush after qh_fprintf for segfaults",
    scalar(boolT)  force_output => FORCEoutput "true 'Po' if forcing output despite degeneracies",
    scalar(int)    good_point => GOODpoint "'QGn' or 'QG-n' (n+1, n-1), good facet if visible from point n (or not)",
    point(pointT*) good_point_coords => GOODpointp "the actual point",
    scalar(boolT)  good_threshold => GOODthreshold "true 'Pd/PD' if qh.lower_threshold/upper_threshold defined set if qh.UPPERdelaunay (qh_initbuild) false if qh.SPLITthreshold",
    scalar(int)    good_vertex => GOODvertex "'QVn' or 'QV-n' (n+1, n-1), good facet if vertex for point n (or not)",
    point(pointT*) good_vertex_coords => GOODvertexp "the actual point",
    scalar(boolT) half_space => HALFspace "true 'Hn,n,n' if halfspace intersection",
    // scalar(boolT) is_qhull_qh => ISqhullQh "Set by Qhull.cpp on initialization",
    scalar(int)  is_tracing => IStracing "'Tn' trace execution, 0=none, 1=least, 4=most, -1=events",
    scalar(int)  keep_area => KEEParea "'PAn' number of largest facets to keep",
    scalar(boolT) keep_coplanar => KEEPcoplanar "true 'Qc' if keeping nearest facet for coplanar points",
    scalar(boolT) keep_inside => KEEPinside "true 'Qi' if keeping nearest facet for inside points set automatically if 'd Qc'",
    scalar(int)   keep_merge => KEEPmerge "'PMn' number of facets to keep with most merges ",
    scalar(realT) keep_min_area => KEEPminArea "'PFn' minimum facet area to keep ",
    scalar(realT) max_coplanar => MAXcoplanar "'Un' max distance below a facet to be coplanar",
    scalar(int)   max_wide => MAXwide "'QWn' max ratio for wide facet, otherwise error unless Q12-allow-wide ",
    scalar(boolT) merge_exact => MERGEexact "true 'Qx' if exact merges (concave, degen, dupridge, flipped) tested by qh_checkzero and qh_test_*_merge",
    scalar(boolT) merge_independent => MERGEindependent "true if merging independent sets of coplanar facets. 'Q2' disables ",
    scalar(boolT) merging => MERGING "true if exact-, pre- or post-merging, with angle and centrum tests ",
    scalar(realT) premerge_centrum => premerge_centrum "  'C-n' centrum_radius when pre merging.  Default is round-off ",
    scalar(realT) postmerge_centrum => postmerge_centrum "  'Cn' centrum_radius when post merging.  Default is round-off ",
    scalar(boolT) merge_pinched => MERGEpinched "true 'Q14' if merging pinched vertices due to dupridge ",
    scalar(boolT) merge_vertices => MERGEvertices "true if merging redundant vertices, 'Q3' disables or qh.hull_dim > qh_DIMmergeVertex ",
    scalar(realT) min_visible => MINvisible "'Vn' min. distance for a facet to be visible ",
    scalar(boolT) no_narrow => NOnarrow "true 'Q10' if no special processing for narrow distributions ",
    scalar(boolT) no_near_inside => NOnearinside "true 'Q8' if ignore near-inside points when partitioning, qh_check_points may fail ",
    scalar(boolT) no_premerge => NOpremerge "true 'Q0' if no defaults for C-0 or Qx ",
    scalar(boolT) only_good => ONLYgood "true 'Qg' if process points with good visible or horizon facets ",
    scalar(boolT) only_max => ONLYmax "true 'Qm' if only process points that increase max_outside ",
    scalar(boolT) pick_furthest => PICKfurthest "true 'Q9' if process furthest of furthest points",
    scalar(boolT) post_merge => POSTmerge "true if merging after buildhull ('Cn' or 'An') ",
    scalar(boolT) pre_merge => PREmerge "true if merging during buildhull ('C-n' or 'A-n') ",
    scalar(boolT) print_centrums => PRINTcentrums "true 'Gc' if printing centrums",
    scalar(boolT) print_coplanar => PRINTcoplanar "true 'Gp' if printing coplanar points",
    scalar(int)   print_dim => PRINTdim "print dimension for Geomview output",
    scalar(boolT) print_dots => PRINTdots "true 'Ga' if printing all points as dots",
    scalar(boolT) print_good => PRINTgood "true 'Pg' if printing good facets PGood set if 'd', 'PAn', 'PFn', 'PMn', 'QGn', 'QG-n', 'QVn', or 'QV-n'",
    scalar(boolT) print_inner => PRINTinner "true 'Gi' if printing inner planes",
    scalar(boolT) print_neighbors => PRINTneighbors "true 'PG' if printing neighbors of good facets",
    scalar(boolT) print_no_planes => PRINTnoplanes "true 'Gn' if printing no planes",
    scalar(boolT) print_options_1st => PRINToptions1st "true 'FO' if printing options to stderr",
    scalar(boolT) print_outer => PRINTouter "true 'Go' if printing outer planes",
    scalar(boolT) print_precision => PRINTprecision "false 'Pp' if not reporting precision problems",
    array(qh_PRINT[sys::qh_PRINT_qh_PRINTEND as usize]) print_out => PRINTout "list of output formats to print",
    scalar(boolT) print_ridges => PRINTridges "true 'Gr' if print ridges",
    scalar(boolT) print_spheres => PRINTspheres "true 'Gv' if print vertices as spheres",
    scalar(boolT) print_statistics => PRINTstatistics "true 'Ts' if printing statistics to stderr",
    scalar(boolT) print_summary => PRINTsummary "true 's' if printing summary to stderr",
    scalar(boolT) print_transparent => PRINTtransparent "true 'Gt' if print transparent outer ridges",
    scalar(boolT) project_delaunay => PROJECTdelaunay "true if DELAUNAY, no readpoints() and need projectinput() for Delaunay in qh_init_B",
    scalar(int)   project_input => PROJECTinput "number of projected dimensions 'bn:0Bn:0'",
    scalar(boolT) random_dist => RANDOMdist "true 'Rn' if randomly change distplane and setfacetplane",
    scalar(realT) random_factor => RANDOMfactor "maximum random perturbation",
    scalar(realT) random_a => RANDOMa "qh_randomfactor is randr * RANDOMa + RANDOMb",
    scalar(realT) random_b => RANDOMb "boolT) RANDOMoutside \"true 'Qr' if select a random outside point",
    scalar(int)   report_freq => REPORTfreq "TFn' buildtracing reports every n facets",
    scalar(int)   report_freq_2 => REPORTfreq2 "tracemerging reports every REPORTfreq/2 facets",
    scalar(int)   rerun => RERUN "TRn' rerun qhull n times (qh.build_cnt)",
    scalar(int)   rotate_random => ROTATErandom "QRn' n<-1 random seed, n==-1 time is seed, n==0 random rotation by time, n>0 rotate input",
    scalar(boolT) scale_input => SCALEinput "true 'Qbk' if scaling input",
    scalar(boolT) scale_last => SCALElast "true 'Qbb' if scale last coord to max prev coord",
    scalar(boolT) set_roundoff => SETroundoff "true 'En' if qh.DISTround is predefined",
    scalar(boolT) skip_check_max => SKIPcheckmax "true 'Q5' if skip qh_check_maxout, qh_check_points may fail",
    scalar(boolT) skip_convex => SKIPconvex "true 'Q6' if skip convexity testing during pre-merge",
    scalar(boolT) split_thresholds => SPLITthresholds "true 'Pd/PD' if upper_/lower_threshold defines a region else qh.GOODthresholds set if qh.DELAUNAY (qh_initbuild) used  only for printing (!for qh.ONLYgood)",
    scalar(int)   stop_add => STOPadd "'TAn' 1+n for stop after adding n vertices",
    scalar(int)   stop_clone => STOPcone "'TCn' 1+n for stopping after cone for point n also used by qh_build_withresart for err exi",
    scalar(int)   stop_point => STOPpoint "'TVn' 'TV-n' 1+n for stopping after/before(-) adding point n",
    scalar(int)   test_point => TESTpoints "'QTn' num of test points after qh.num_points.  Test points always coplanar.",
    scalar(boolT) test_v_neighbors => TESTvneighbors " true 'Qv' if test vertex neighbors at end",
    scalar(int)   trace_level => TRACElevel "'Tn' conditional IStracing level",
    scalar(int)   trace_last_run => TRACElastrun " qh.TRACElevel applies to last qh.RERUN",
    scalar(int)   trace_point => TRACEpoint "'TPn' start tracing when point n is a vertex, use qh_IDunknown (-1) after qh_buildhull and qh_postmerge",
    scalar(realT) trace_dist => TRACEdist "'TWn' start tracing when merge distance too big",
    scalar(int)   trace_merge => TRACEmerge "'TMn' start tracing before this merge",
    scalar(boolT) triangulate => TRIangulate "true 'Qt' if triangulate non-simplicial facets",
    scalar(boolT) tri_normals => TRInormals "true 'Q11' if triangulate duplicates ->normal and ->center (sets Qt)",
    scalar(boolT) upper_delaunay => UPPERdelaunay "true 'Qu' if computing furthest-site Delaunay",
    scalar(boolT) use_stdout => USEstdout "true 'Tz' if using stdout instead of stderr",
    scalar(boolT) verify_output => VERIFYoutput "true 'Tv' if verify output at end of qhull",
    scalar(boolT) virtual_memory => VIRTUALmemory "true 'Q7' if depth-first processing in buildhull",
    scalar(boolT) voronoi => VORONOI "true 'v' if computing Voronoi diagram, also sets qh.DELAUNAY",

  /*--------input constants ---------*/
    scalar(realT) area_factor => AREAfactor "1/(hull_dim-1)! for converting det's to area",
    scalar(boolT) do_check_max => DOcheckmax "true if calling qh_check_maxout (!qh.SKIPcheckmax && qh.MERGING)",
    dyn_string(char*) feasible_string => feasible_string "feasible point 'Hn,n,n' for halfspace intersection",
    point(coordT*) feasible_point => feasible_point "   as coordinates, both malloc'd",
    scalar(boolT) get_area => GETarea "true 'Fa', 'FA', 'FS', 'PAn', 'PFn' if compute facet area/Voronoi volume in io_r.c",
    scalar(boolT) keep_near_inside => KEEPnearinside "true if near-inside points in coplanarset",
    //scalar(int)   hull_dim => hull_dim "dimension of hull, set by initbuffers",
    //scalar(int)   input_dim "dimension of input, set by initbuffers",
    scalar(int)   num_points => num_points "number of input points",
    // point(pointT*) first_point => first_point "array of input points, see POINTSmalloc",
    scalar(boolT) points_malloc => POINTSmalloc "  true if qh.first_point/num_points allocated",
    // TODO ???(pointT*) input_points => input_points "copy of original qh.first_point for input points for qh_joggleinput",
    scalar(boolT) input_malloc => input_malloc "true if qh.input_points malloc'd",
    array_string(char[256])  qhull_command => qhull_command "command line that invoked this program",
    scalar(int)   qhull_command_size_2 => qhull_commandsiz2 "size of qhull_command at qh_clear_outputflags",
    array_string(char[256]) rbox_command => rbox_command "command line that produced the input points",
    array_string(char[512]) qhull_options => qhull_options "descriptive list of options",
    scalar(int)  qhull_option_len => qhull_optionlen "length of last line",
    scalar(int)  qhull_option_size => qhull_optionsiz "size of qhull_options at qh_build_withrestart",
    scalar(int)  qhull_option_size_2 => qhull_optionsiz2 "size of qhull_options at qh_clear_outputflags",
    scalar(int)   run_id => run_id "non-zero, random identifier for this instance of qhull",
    scalar(boolT) vertex_neighbors => VERTEXneighbors "true if maintaining vertex neighbors",
    scalar(boolT) zero_centrum => ZEROcentrum "true if 'C-0' or 'C-0 Qx' and not post-merging or 'A-n'.  Sets ZEROall_ok",
    point(realT*) upper_threshold => upper_threshold "don't print if facet->normal\\[k\\]>=upper_threshold\\[k\\] must set either GOODthreshold or SPLITthreshold if qh.DELAUNAY, default is 0.0 for upper envelope (qh_initbuild)",
    point(realT*) lower_threshold => lower_threshold "don't print if facet->normal\\[k\\] <=lower_threshold\\[k\\]",
    point(realT*) upper_bound => upper_bound "scale point\\[k\\] to new upper bound",
    point(realT*) lower_bound => lower_bound "scale point\\[k\\] to new lower bound project if both upper_ and lower_bound == 0",

    /* precision constants */
    scalar(realT) angle_round => ANGLEround "max round off error for angles",
    scalar(realT) centrum_radius => centrum_radius "max centrum radius for convexity ('Cn' + 2*qh.DISTround)",
    scalar(realT) cos_max => cos_max "max cosine for convexity (roundoff added)",
    scalar(realT) dist_round => DISTround "max round off error for distances, qh.SETroundoff ('En') overrides qh_distround",
    scalar(realT) max_abs_coors => MAXabs_coord "max absolute coordinate",
    scalar(realT) max_last_coord => MAXlastcoord "max last coordinate for qh_scalelast",
    scalar(realT) max_outside => MAXoutside "max target for qh.max_outside/f.maxoutside, base for qh_RATIO... recomputed at qh_addpoint, unrelated to qh_MAXoutside",
    scalar(realT) max_sum_coord => MAXsumcoord "max sum of coordinates",
    scalar(realT) max_width => MAXwidth "max rectilinear width of point coordinates",
    scalar(realT) min_denom_1 => MINdenom_1 "min. abs. value for 1/x",
    scalar(realT) min_denom => MINdenom "   use divzero if denominator < MINdenom",
    scalar(realT) min_denom_1_2 => MINdenom_1_2 "min. abs. val for 1/x that allows normalization",
    scalar(realT) min_denom_2 => MINdenom_2 "   use divzero if denominator < MINdenom_2",
    scalar(realT) min_last_coord => MINlastcoord "min. last coordinate for qh_scalelast",
    point(realT*) near_zero => NEARzero "hull_dim array for near zero in gausselim",
    scalar(realT) near_inside => NEARinside "keep points for qh_check_maxout if close to facet",
    scalar(realT) one_merge => ONEmerge "max distance for merging simplicial facets",
    scalar(realT) outside_err => outside_err "application's epsilon for coplanar points qh_check_bestdist() qh_check_points() reports error if point outside",
    scalar(realT) wide_face => WIDEfacet "size of wide facet for skipping ridge in area computation and locking centrum",
    scalar(boolT) narrow_hull => NARROWhull "set in qh_initialhull if angle < qh_MAXnarrow", /**/
);

#[allow(non_camel_case_types)]
mod type_mapping {
    use crate::sys;
    pub type boolT = bool;
    pub type realT = f64;
    pub type int = i32;
    pub type pointT = f64;
    pub type coordT = f64;
    pub type qh_PRINT = sys::qh_PRINT;
}

#[cfg(test)]
mod tests {
    use crate::Qh;

    #[test]
    fn triangulate() {
        // from https://github.com/LucaCiucci/qhull-rs/issues/15
        let points = [
            [10.0, -1000.0, 0.0],
            [-838.3645082073471, -1000.0, 0.0],
            [0.0, -1000.0, 0.5],
            [0.0, -1000.0, -1.0],
            [0.0, 0.0, 0.0],
        ];

        let qh = Qh::builder()
            .compute(true)
            .triangulate(false)
            .build_from_iter(points.into_iter())
            .expect("Failed to compute convex hull");

        let faces = qh
            .facets()
            .map(|face| face
                .vertices()
                .unwrap()
                .iter()
                .map(|v| v.point_id(&qh).unwrap())
                .collect::<Vec<_>>()
            )
            .collect::<Vec<_>>();

        assert_eq!(
            faces,
            vec![
                vec![3, 4, 1],
                vec![3, 4, 0],
                vec![2, 4, 1],
                vec![2, 4, 0],
                vec![2, 3, 0, 1],
            ]
        );

        let qh = Qh::builder()
            .compute(true)
            .triangulate(true)
            .build_from_iter(points.into_iter())
            .expect("Failed to compute convex hull");

        let faces = qh
            .facets()
            .map(|face| face
                .vertices()
                .unwrap()
                .iter()
                .map(|v| v.point_id(&qh).unwrap())
                .collect::<Vec<_>>()
            )
            .collect::<Vec<_>>();

        assert_eq!(
            faces,
            vec![
                vec![3, 4, 1],
                vec![3, 4, 0],
                vec![2, 4, 1],
                vec![2, 4, 0],
                vec![2, 3, 0],
                vec![2, 3, 1],
            ]
        );
    }
}<|MERGE_RESOLUTION|>--- conflicted
+++ resolved
@@ -419,11 +419,7 @@
         #[doc = add_setting!(basic documentation: $setter => $qhull_name: $($orig_doc)?)]
         $(#[$meta])*
         #[doc = add_setting!(safety documentation: unsafe)]
-<<<<<<< HEAD
-        pub unsafe fn $setter(mut self, $setter: &str) -> Result<Self, InvalidStringError> { // or maybe QhError or something else?
-=======
         pub fn $setter(mut self, $setter: &str) -> Result<Self, InvalidStringError> { // or maybe QhError or something else?
->>>>>>> 158b3b07
             let bytes = std::ffi::CString::new($setter)?
                 .as_bytes_with_nul()
                 .iter()
@@ -454,11 +450,7 @@
         #[doc = add_setting!(basic documentation: $setter => $qhull_name: $($orig_doc)?)]
         $(#[$meta])*
         #[doc = add_setting!(safety documentation: unsafe)]
-<<<<<<< HEAD
-        pub unsafe fn $setter(mut self, $setter: &str) -> Result<Self, InvalidStringError> { // or maybe QhError or something else?
-=======
         pub fn $setter(mut self, $setter: &str) -> Result<Self, InvalidStringError> { // or maybe QhError or something else?
->>>>>>> 158b3b07
             let $setter = std::ffi::CString::new($setter)?;
             self = unsafe {
                 self.with_configure(move |qh| {
